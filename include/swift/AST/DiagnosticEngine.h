--- conflicted
+++ resolved
@@ -60,11 +60,7 @@
 
   struct DiagnosticNode {
     DiagID id;
-<<<<<<< HEAD
     std::string msg;
-=======
-    std::string msg;    
->>>>>>> 4e29883d
   };
 
   namespace detail {
@@ -647,13 +643,8 @@
                                      std::string defaultMessage) const {
       return defaultMessage;
     }
-<<<<<<< HEAD
 
     virtual ~LocalizationProducer() {}
-=======
-    
-    virtual ~LocalizationProducer() { }
->>>>>>> 4e29883d
   };
 
   class YAMLLocalizationProducer final : public LocalizationProducer {
@@ -663,11 +654,6 @@
     std::string getMessageOr(DiagID id,
                              std::string defaultMessage) const override;
   };
-<<<<<<< HEAD
-
-=======
-    
->>>>>>> 4e29883d
   /// Class responsible for formatting diagnostics and presenting them
   /// to the user.
   class DiagnosticEngine {
@@ -701,12 +687,8 @@
     /// but rather stored until all transactions complete.
     llvm::StringSet<llvm::BumpPtrAllocator &> TransactionStrings;
 
-<<<<<<< HEAD
     /// Diagnostic producer to handle the logic behind retriving a localized
     /// diagnostic message.
-=======
-    /// Diagnostic producer to handle the logic behind retriving a localized diagnostic message.
->>>>>>> 4e29883d
     std::unique_ptr<LocalizationProducer> localization;
 
     /// The number of open diagnostic transactions. Diagnostics are only
@@ -1006,12 +988,7 @@
     void emitTentativeDiagnostics();
 
   public:
-<<<<<<< HEAD
     const char *diagnosticStringFor(const DiagID id, bool printDiagnosticName);
-=======
-    const char *diagnosticStringFor(const DiagID id,
-                                    bool printDiagnosticName);
->>>>>>> 4e29883d
 
     /// If there is no clear .dia file for a diagnostic, put it in the one
     /// corresponding to the SourceLoc given here.
