//===--- DebuggerSupport.swift --------------------------------------------===//
//
// This source file is part of the Swift.org open source project
//
// Copyright (c) 2014 - 2017 Apple Inc. and the Swift project authors
// Licensed under Apache License v2.0 with Runtime Library Exception
//
// See https://swift.org/LICENSE.txt for license information
// See https://swift.org/CONTRIBUTORS.txt for the list of Swift project authors
//
//===----------------------------------------------------------------------===//

import SwiftShims

// Macros are disabled when Swift is built without swift-syntax.
#if $Macros && hasAttribute(attached)

/// Converts description definitions to a debugger Type Summary.
///
/// This macro converts compatible description implementations written in Swift
/// to an LLDB format known as a Type Summary. A Type Summary is LLDB's
/// equivalent to `debugDescription`, with the distinction that it does not
/// execute code inside the debugged process. By avoiding code execution,
/// descriptions can be produced faster, without potential side effects, and
/// shown in situations where code execution is not performed, such as the
/// variable list of an IDE.
///
/// Consider this an example. This `Team` struct has a `debugDescription` which
/// summarizes some key details, such as the team's name. The debugger only
/// computes this string on demand - typically via the `po` command. By applying
/// the `DebugDescription` macro, a matching Type Summary is constructed. This
/// allows the user to show a string like "Rams [11-2]", without executing
/// `debugDescription`. This improves the usability, performance, and
/// reliability of the debugging experience.
///
///     @DebugDescription
///     struct Team: CustomDebugStringConvertible {
///        var name: String
///        var wins, losses: Int
///
///        var debugDescription: String {
///            "\(name) [\(wins)-\(losses)]"
///        }
///     }
<<<<<<< HEAD
@available(SwiftStdlib 6.0, *)
=======
///
/// The `DebugDescription` macro supports both `debugDescription`, `description`,
/// as well as a third option: a property named `_debugDescription`. The first
/// two are implemented when conforming to the `CustomDebugStringConvertible`
/// and `CustomStringConvertible` protocols. The additional `_debugDescription`
/// property is useful when both `debugDescription` and `description` are
/// implemented, but don't meet the requirements of the `DebugDescription`
/// macro. If `_debugDescription` is implemented, `DebugDescription` choose it
/// over `debugDescription` and `description`. Likewise, `debugDescription` is
/// preferred over `description`.
///
/// ### Description Requirements
///
/// The description implementation has the following requirements:
///
/// * The body of the description implementation must a single string
///   expression. String concatenation is not supported, use string interpolation
///   instead.
/// * String interpolation can reference stored properties only, functions calls
///   and other arbitrary computation are not supported. Of note, conditional
///   logic and computed properties are not supported.
/// * Overloaded string interpolation cannot be used.
@available(SwiftStdlib 5.11, *)
>>>>>>> 11ef6e58
@attached(memberAttribute)
public macro _DebugDescription() =
  #externalMacro(module: "SwiftMacros", type: "DebugDescriptionMacro")

/// Internal-only macro. See `@_DebugDescription`.
@available(SwiftStdlib 6.0, *)
@attached(peer, names: named(_lldb_summary))
public macro _DebugDescriptionProperty(_ debugIdentifier: String, _ computedProperties: [String]) =
  #externalMacro(module: "SwiftMacros", type: "_DebugDescriptionPropertyMacro")

#endif

#if SWIFT_ENABLE_REFLECTION

@frozen // namespace
public enum _DebuggerSupport {
  private enum CollectionStatus {
    case notACollection
    case collectionOfElements
    case collectionOfPairs
    case element
    case pair
    case elementOfPair
  
    internal var isCollection: Bool {
      return self != .notACollection
    }
  
    internal func getChildStatus(child: Mirror) -> CollectionStatus {
      let disposition = child.displayStyle
    
      if disposition == .collection { return .collectionOfElements }
      if disposition == .dictionary { return .collectionOfPairs }
      if disposition == .set { return .collectionOfElements }
    
      if self == .collectionOfElements { return .element }
      if self == .collectionOfPairs { return .pair }
      if self == .pair { return .elementOfPair }
    
      return .notACollection
    }
  }

  private static func isClass(_ value: Any) -> Bool {
    return type(of: value) is AnyClass
  }
  
  private static func checkValue<T>(
    _ value: Any,
    ifClass: (AnyObject) -> T,
    otherwise: () -> T
  ) -> T {
    if isClass(value) {
      return ifClass(_unsafeDowncastToAnyObject(fromAny: value))
    }
    return otherwise()
  }

  private static func asObjectIdentifier(_ value: Any) -> ObjectIdentifier? {
    return checkValue(value,
      ifClass: { return ObjectIdentifier($0) },
      otherwise: { return nil })
  }

  private static func asObjectAddress(_ value: Any) -> String {
    let address = checkValue(value,
      ifClass: { return unsafeBitCast($0, to: Int.self) },
      otherwise: { return 0 })
    return String(address, radix: 16, uppercase: false)
  }

  private static func asStringRepresentation(
    value: Any?,
    mirror: Mirror,
    count: Int
  ) -> String? {
    switch mirror.displayStyle {
    case .optional? where count > 0:
        return "\(mirror.subjectType)"
    case .optional?:
      return value.map(String.init(reflecting:))
    case .collection?, .dictionary?, .set?, .tuple?:
      return count == 1 ? "1 element" : "\(count) elements"
    case .`struct`?, .`enum`?, nil:
      switch value {
      case let x as CustomDebugStringConvertible:
        return x.debugDescription
      case let x as CustomStringConvertible:
        return x.description
      case _ where count > 0:
        return "\(mirror.subjectType)"
      default:
        return value.map(String.init(reflecting:))
      }
    case .`class`?:
      switch value {
      case let x as CustomDebugStringConvertible:
        return x.debugDescription
      case let x as CustomStringConvertible:
        return x.description
      case let x?:
        // for a Class with no custom summary, mimic the Foundation default
        return "<\(type(of: x)): 0x\(asObjectAddress(x))>"
      default:
        // but if I can't provide a value, just use the type anyway
        return "\(mirror.subjectType)"
      }
    }
  }

  private static func ivarCount(mirror: Mirror) -> Int {
    let ivars = mirror.superclassMirror.map(ivarCount) ?? 0
    return ivars + mirror.children.count
  }

  private static func shouldExpand(
    mirror: Mirror,
    collectionStatus: CollectionStatus,
    isRoot: Bool
  ) -> Bool {
    if isRoot || collectionStatus.isCollection { return true }
    if !mirror.children.isEmpty { return true }
    if mirror.displayStyle == .`class` { return true }
    if let sc = mirror.superclassMirror { return ivarCount(mirror: sc) > 0 }
    return true
  }

  private static func printForDebuggerImpl<StreamType: TextOutputStream>(
    value: Any?,
    mirror: Mirror,
    name: String?,
    indent: Int,
    maxDepth: Int,
    isRoot: Bool,
    parentCollectionStatus: CollectionStatus,
    refsAlreadySeen: inout Set<ObjectIdentifier>,
    maxItemCounter: inout Int,
    target: inout StreamType
  ) {    
    guard maxItemCounter > 0 else { return }

    guard shouldExpand(mirror: mirror,
                       collectionStatus: parentCollectionStatus,
                       isRoot: isRoot) 
    else { return }

    maxItemCounter -= 1
  
    print(String(repeating: " ", count: indent), terminator: "", to: &target)

    // do not expand classes with no custom Mirror
    // yes, a type can lie and say it's a class when it's not since we only
    // check the displayStyle - but then the type would have a custom Mirror
    // anyway, so there's that...
    let isNonClass = mirror.displayStyle != .`class`
    let isCustomReflectable: Bool
    if let value = value {
      isCustomReflectable = value is CustomReflectable
    } else {
      isCustomReflectable = true
    }
    let willExpand = isNonClass || isCustomReflectable

    let count = mirror.children.count
    let bullet = isRoot && (count == 0 || !willExpand) ? ""
      : count == 0    ? "- "
      : maxDepth <= 0 ? "▹ " : "▿ "
    print(bullet, terminator: "", to: &target)
  
    let collectionStatus = parentCollectionStatus.getChildStatus(child: mirror)
  
    if let name = name {
      print("\(name) : ", terminator: "", to: &target)
    }

    if let str = asStringRepresentation(value: value, mirror: mirror, count: count) {
      print(str, terminator: "", to: &target)
    }
  
    if (maxDepth <= 0) || !willExpand {
      print("", to: &target)
      return
    }

    if let valueIdentifier = value.flatMap(asObjectIdentifier) {
      if refsAlreadySeen.contains(valueIdentifier) {
        print(" { ... }", to: &target)
        return
      } else {
        refsAlreadySeen.insert(valueIdentifier)
      }
    }

    print("", to: &target)
  
    var printedElements = 0
  
    if let sc = mirror.superclassMirror {
      printForDebuggerImpl(
        value: nil,
        mirror: sc,
        name: "super",
        indent: indent + 2,
        maxDepth: maxDepth - 1,
        isRoot: false,
        parentCollectionStatus: .notACollection,
        refsAlreadySeen: &refsAlreadySeen,
        maxItemCounter: &maxItemCounter,
        target: &target)
    }
  
    for (optionalName,child) in mirror.children {
      let childName = optionalName ?? "\(printedElements)"
      if maxItemCounter <= 0 {
        print(String(repeating: " ", count: indent+4), terminator: "", to: &target)
        let remainder = count - printedElements
        print("(\(remainder)", terminator: "", to: &target)
        if printedElements > 0 {
          print(" more", terminator: "", to: &target)
        }
        print(remainder == 1 ? " child)" : " children)", to: &target)
        return
      }
    
      printForDebuggerImpl(
        value: child,
        mirror: Mirror(reflecting: child),
        name: childName,
        indent: indent + 2,
        maxDepth: maxDepth - 1,
        isRoot: false,
        parentCollectionStatus: collectionStatus,
        refsAlreadySeen: &refsAlreadySeen,
        maxItemCounter: &maxItemCounter,
        target: &target)
      printedElements += 1
    }
  }

  public static func stringForPrintObject(_ value: Any) -> String {
    var maxItemCounter = Int.max
    var refs = Set<ObjectIdentifier>()
    var target = ""

    printForDebuggerImpl(
      value: value,
      mirror: Mirror(reflecting: value),
      name: nil,
      indent: 0,
      maxDepth: maxItemCounter,
      isRoot: true,
      parentCollectionStatus: .notACollection,
      refsAlreadySeen: &refs,
      maxItemCounter: &maxItemCounter,
      target: &target)

    return target
  }
}

public func _stringForPrintObject(_ value: Any) -> String {
  return _DebuggerSupport.stringForPrintObject(value)
}

#endif // SWIFT_ENABLE_REFLECTION

public func _debuggerTestingCheckExpect(_: String, _: String) { }

@_alwaysEmitIntoClient @_transparent
internal func _withHeapObject<R>(
  of object: AnyObject,
  _ body: (UnsafeMutableRawPointer) -> R
) -> R {
  defer { _fixLifetime(object) }
  let unmanaged = Unmanaged.passUnretained(object)
  return body(unmanaged.toOpaque())
}

@_extern(c, "swift_retainCount") @usableFromInline
internal func _swift_retainCount(_: UnsafeMutableRawPointer) -> Int
@_extern(c, "swift_unownedRetainCount") @usableFromInline
internal func _swift_unownedRetainCount(_: UnsafeMutableRawPointer) -> Int
@_extern(c, "swift_weakRetainCount") @usableFromInline
internal func _swift_weakRetainCount(_: UnsafeMutableRawPointer) -> Int

// Utilities to get refcount(s) of class objects.
@backDeployed(before: SwiftStdlib 6.0)
public func _getRetainCount(_ object: AnyObject) -> UInt {
  let count = _withHeapObject(of: object) { _swift_retainCount($0) }
  return UInt(bitPattern: count)
}

@backDeployed(before: SwiftStdlib 6.0)
public func _getUnownedRetainCount(_ object: AnyObject) -> UInt {
  let count = _withHeapObject(of: object) { _swift_unownedRetainCount($0) }
  return UInt(bitPattern: count)
}

@backDeployed(before: SwiftStdlib 6.0)
public func _getWeakRetainCount(_ object: AnyObject) -> UInt {
  let count = _withHeapObject(of: object) { _swift_weakRetainCount($0) }
  return UInt(bitPattern: count)
}<|MERGE_RESOLUTION|>--- conflicted
+++ resolved
@@ -42,9 +42,6 @@
 ///            "\(name) [\(wins)-\(losses)]"
 ///        }
 ///     }
-<<<<<<< HEAD
-@available(SwiftStdlib 6.0, *)
-=======
 ///
 /// The `DebugDescription` macro supports both `debugDescription`, `description`,
 /// as well as a third option: a property named `_debugDescription`. The first
@@ -67,8 +64,7 @@
 ///   and other arbitrary computation are not supported. Of note, conditional
 ///   logic and computed properties are not supported.
 /// * Overloaded string interpolation cannot be used.
-@available(SwiftStdlib 5.11, *)
->>>>>>> 11ef6e58
+@available(SwiftStdlib 6.0, *)
 @attached(memberAttribute)
 public macro _DebugDescription() =
   #externalMacro(module: "SwiftMacros", type: "DebugDescriptionMacro")
