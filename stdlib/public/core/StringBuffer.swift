--- conflicted
+++ resolved
@@ -107,11 +107,7 @@
       var p = UnsafeMutablePointer<UTF8.CodeUnit>(result.start)
       let sink: (UTF32.CodeUnit) -> Void = {
         p.memory = UTF8.CodeUnit($0)
-<<<<<<< HEAD
-        p = p.successor()
-=======
         p += 1
->>>>>>> 4a9a6a20
       }
       let hadError = transcode(
         encoding, UTF32.self, input.generate(), sink,
@@ -123,11 +119,7 @@
       var p = result._storage.baseAddress
       let sink: (UTF16.CodeUnit) -> Void = {
         p.memory = $0
-<<<<<<< HEAD
-        p = p.successor()
-=======
         p += 1
->>>>>>> 4a9a6a20
       }
       let hadError = transcode(
         encoding, UTF16.self, input.generate(), sink,
