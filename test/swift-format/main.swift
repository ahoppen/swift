// RUN: %swift-format %s >%t.response
// RUN: diff -u %s.response %t.response
// RUN: %swift-format -indent-width 2 %s >%t.response
// RUN: diff -u %s.indent2.response %t.response
// RUN: %swift-format -use-tabs %s >%t.response
// RUN: diff -u %s.tabs.response %t.response
// RUN: %swift-format -line-range 12:18 %s >%t.response
// RUN: diff -u %s.lines.response %t.response

<<<<<<< HEAD
// REQUIRES: SR-XXXX
=======
// REQUIRES: SR-2619
>>>>>>> 6584406a

import Foundation

func collatz(n: Int) {
 var r: Int
    if n%2 == 0 {
          r = n/2
        } else {
            r = 3*n+1
    }
       print("Number: \(r)")
       if r == 1 {
           print("Reached one!")
  } else {
           collatz(r)
    }
}<|MERGE_RESOLUTION|>--- conflicted
+++ resolved
@@ -7,11 +7,7 @@
 // RUN: %swift-format -line-range 12:18 %s >%t.response
 // RUN: diff -u %s.lines.response %t.response
 
-<<<<<<< HEAD
-// REQUIRES: SR-XXXX
-=======
 // REQUIRES: SR-2619
->>>>>>> 6584406a
 
 import Foundation
 
