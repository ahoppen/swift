// RUN: %target-parse-verify-swift

//===----------------------------------------------------------------------===//
// Tests and samples.
//===----------------------------------------------------------------------===//

// Comment.  With unicode characters: ¡ç®åz¥!

func markUsed<T>(_: T) {}

// Various function types.
var func1 : () -> ()    // No input, no output.
var func2 : (Int) -> Int
var func3 : () -> () -> ()                   // Takes nothing, returns a fn.
var func3a : () -> (() -> ())                // same as func3
var func6 : (_ fn : (Int,Int) -> Int) -> ()    // Takes a fn, returns nothing.
var func7 : () -> (Int,Int,Int)              // Takes nothing, returns tuple.

// Top-Level expressions.  These are 'main' content.
func1()
_ = 4+7

var bind_test1 : () -> () = func1
var bind_test2 : Int = 4; func1 // expected-error {{expression resolves to an unused l-value}}

(func1, func2) // expected-error {{expression resolves to an unused l-value}}

func basictest() {
  // Simple integer variables.
  var x : Int
  var x2 = 4              // Simple Type inference.
  var x3 = 4+x*(4+x2)/97  // Basic Expressions.

  // Declaring a variable Void, aka (), is fine too.
  var v : Void

  var x4 : Bool = true
  var x5 : Bool =
        4 // expected-error {{cannot convert value of type 'Int' to specified type 'Bool'}}

  //var x6 : Float = 4+5

  var x7 = 4; 5 // expected-warning {{result of call to 'init(_builtinIntegerLiteral:)' is unused}}

  // Test implicit conversion of integer literal to non-Int64 type.
  var x8 : Int8 = 4
  x8 = x8 + 1
  _ = x8 + 1
  _ = 0 + x8
  1.0 + x8 // expected-error{{binary operator '+' cannot be applied to operands of type 'Double' and 'Int8'}}
  // expected-note @-1 {{overloads for '+' exist with these partially matching parameter lists:}}


  var x9 : Int16 = x8 + 1 // expected-error {{cannot convert value of type 'Int8' to specified type 'Int16'}}

  // Various tuple types.
  var tuple1 : ()
  var tuple2 : (Int)
  var tuple3 : (Int, Int, ())
  var tuple2a : (a : Int) // expected-error{{cannot create a single-element tuple with an element label}}{{18-22=}}
  var tuple3a : (a : Int, b : Int, c : ())

  var tuple4 = (1, 2)        // Tuple literal.
  var tuple5 = (1, 2, 3, 4)  // Tuple literal.
  var tuple6 = (1 2)  // expected-error {{expected ',' separator}} {{18-18=,}}

  // Brace expressions.
  var brace3 = {
    var brace2 = 42  // variable shadowing.
    _ = brace2+7
  }

  // Function calls.
  var call1 : () = func1()
  var call2 = func2(1)
  var call3 : () = func3()()

  // Cannot call an integer.
  bind_test2() // expected-error {{cannot call value of non-function type 'Int'}}{{13-15=}}
}

// Infix operators and attribute lists.
infix operator %% : MinPrecedence
precedencegroup MinPrecedence {
  associativity: left
  lowerThan: AssignmentPrecedence
}

func %%(a: Int, b: Int) -> () {}
var infixtest : () = 4 % 2 + 27 %% 123



// The 'func' keyword gives a nice simplification for function definitions.
func funcdecl1(_ a: Int, _ y: Int) {}
func funcdecl2() {
  return funcdecl1(4, 2)
}
func funcdecl3() -> Int {
  return 12
}
func funcdecl4(_ a: ((Int) -> Int), b: Int) {}
func signal(_ sig: Int, f: (Int) -> Void) -> (Int) -> Void {}

// Doing fun things with named arguments.  Basic stuff first.
func funcdecl6(_ a: Int, b: Int) -> Int { return a+b }

// Can dive into tuples, 'b' is a reference to a whole tuple, c and d are
// fields in one.  Cannot dive into functions or through aliases.
func funcdecl7(_ a: Int, b: (c: Int, d: Int), third: (c: Int, d: Int)) -> Int {
  _ = a + b.0 + b.c + third.0 + third.1
  b.foo // expected-error {{value of tuple type '(c: Int, d: Int)' has no member 'foo'}}
}

// Error recovery.
func testfunc2 (_: (((), Int)) -> Int) -> Int {}
func errorRecovery() {
  testfunc2({ $0 + 1 }) // expected-error {{binary operator '+' cannot be applied to operands of type '((), Int)' and 'Int'}} expected-note {{expected an argument list of type '(Int, Int)'}}

  enum union1 {
    case bar
    case baz
  }
  var a: Int = .hello // expected-error {{type 'Int' has no member 'hello'}}
  var b: union1 = .bar // ok
  var c: union1 = .xyz  // expected-error {{type 'union1' has no member 'xyz'}}
  var d: (Int,Int,Int) = (1,2) // expected-error {{cannot convert value of type '(Int, Int)' to specified type '(Int, Int, Int)'}}
  var e: (Int,Int) = (1, 2, 3) // expected-error {{cannot convert value of type '(Int, Int, Int)' to specified type '(Int, Int)'}}
  var f: (Int,Int) = (1, 2, f : 3) // expected-error {{cannot convert value of type '(Int, Int, f: Int)' to specified type '(Int, Int)'}}
  
  // <rdar://problem/22426860> CrashTracer: [USER] swift at …mous_namespace::ConstraintGenerator::getTypeForPattern + 698
  var (g1, g2, g3) = (1, 2) // expected-error {{'(Int, Int)' is not convertible to '(_, _, _)', tuples have a different number of elements}}
}

func acceptsInt(_ x: Int) {}
acceptsInt(unknown_var) // expected-error {{use of unresolved identifier 'unknown_var'}}



var test1a: (Int) -> (Int) -> Int = { { $0 } } // expected-error{{contextual type for closure argument list expects 1 argument, which cannot be implicitly ignored}} {{38-38= _ in}}
var test1b = { 42 }
var test1c = { { 42 } }
var test1d = { { { 42 } } }

func test2(_ a: Int, b: Int) -> (c: Int) { // expected-error{{cannot create a single-element tuple with an element label}} {{34-37=}} expected-note {{did you mean 'a'?}} expected-note {{did you mean 'b'?}}
 _ = a+b
 a+b+c // expected-error{{use of unresolved identifier 'c'}}
 return a+b
}


func test3(_ arg1: Int, arg2: Int) -> Int {
  return 4
}

func test4() -> ((_ arg1: Int, _ arg2: Int) -> Int) {
  return test3
}

func test5() {
  let a: (Int, Int) = (1,2)
  var
     _: ((Int) -> Int, Int) = a  // expected-error {{cannot convert value of type '(Int, Int)' to specified type '((Int) -> Int, Int)'}}


  let c: (a: Int, b: Int) = (1,2)
  let _: (b: Int, a: Int) = c  // Ok, reshuffle tuple.
}


// Functions can obviously take and return values.
func w3(_ a: Int) -> Int { return a }
func w4(_: Int) -> Int { return 4 }



func b1() {}

func foo1(_ a: Int, b: Int) -> Int {}
func foo2(_ a: Int) -> (_ b: Int) -> Int {}
func foo3(_ a: Int = 2, b: Int = 3) {}

prefix operator ^^

prefix func ^^(a: Int) -> Int {
  return a + 1
}

func test_unary1() {
  var x: Int

  x = ^^(^^x)
  x = *x      // expected-error {{'*' is not a prefix unary operator}}
  x = x*      // expected-error {{'*' is not a postfix unary operator}}
  x = +(-x)
  x = + -x // expected-error {{unary operator cannot be separated from its operand}} {{8-9=}}
}
func test_unary2() {
  var x: Int
  // FIXME: second diagnostic is redundant.
  x = &; // expected-error {{expected expression after unary operator}} expected-error {{expected expression in assignment}}
}
func test_unary3() {
  var x: Int
  // FIXME: second diagnostic is redundant.
  x = &, // expected-error {{expected expression after unary operator}} expected-error {{expected expression in assignment}}
}

func test_as_1() {
  var _: Int
}
func test_as_2() {
  let x: Int = 1
  x as [] // expected-error {{expected element type}}
}

func test_lambda() {
  // A simple closure.
  var a = { (value: Int) -> () in markUsed(value+1) }

  // A recursive lambda.
  // FIXME: This should definitely be accepted.
  var fib = { (n: Int) -> Int in
    if (n < 2) {
      return n
    }
    
    return fib(n-1)+fib(n-2) // expected-error 2 {{variable used within its own initial value}}
  }
}

func test_lambda2() {
  { () -> protocol<Int> in
    // expected-warning @-1 {{'protocol<...>' composition syntax is deprecated and not needed here}} {{11-24=Int}}
    // expected-error @-2 {{non-protocol type 'Int' cannot be used within a protocol composition}}
    // expected-warning @-3 {{result of call is unused}}
    return 1
  }()
}

func test_floating_point() {
  _ = 0.0
  _ = 100.1
  var _: Float = 0.0
  var _: Double = 0.0
}

func test_nonassoc(_ x: Int, y: Int) -> Bool {
  // FIXME: the second error and note here should arguably disappear
  return x == y == x // expected-error {{adjacent operators are in non-associative precedence group 'ComparisonPrecedence'}}  expected-error {{binary operator '==' cannot be applied to operands of type 'Bool' and 'Int'}} expected-note {{overloads for '==' exist with these partially matching parameter lists:}}
}

// More realistic examples.

func fib(_ n: Int) -> Int {
  if (n < 2) {
    return n
  }

  return fib(n-2) + fib(n-1)
}

//===----------------------------------------------------------------------===//
// Integer Literals
//===----------------------------------------------------------------------===//

// FIXME: Should warn about integer constants being too large <rdar://problem/14070127>
var
   il_a: Bool = 4  // expected-error {{cannot convert value of type 'Int' to specified type 'Bool'}}
var il_b: Int8
   = 123123
var il_c: Int8 = 4  // ok

struct int_test4 : ExpressibleByIntegerLiteral {
  typealias IntegerLiteralType = Int
  init(integerLiteral value: Int) {} // user type.
}

var il_g: int_test4 = 4



// This just barely fits in Int64.
var il_i: Int64  = 18446744073709551615

// This constant is too large to fit in an Int64, but it is fine for Int128.
// FIXME: Should warn about the first. <rdar://problem/14070127>
var il_j: Int64  = 18446744073709551616
// var il_k: Int128 = 18446744073709551616

var bin_literal: Int64 = 0b100101
var hex_literal: Int64 = 0x100101
var oct_literal: Int64 = 0o100101

// verify that we're not using C rules
var oct_literal_test: Int64 = 0123
assert(oct_literal_test == 123)

// ensure that we swallow random invalid chars after the first invalid char
var invalid_num_literal: Int64 = 0QWERTY  // expected-error{{expected a digit after integer literal prefix}}
var invalid_bin_literal: Int64 = 0bQWERTY // expected-error{{expected a digit after integer literal prefix}}
var invalid_hex_literal: Int64 = 0xQWERTY // expected-error{{expected a digit after integer literal prefix}}
var invalid_oct_literal: Int64 = 0oQWERTY // expected-error{{expected a digit after integer literal prefix}}
var invalid_exp_literal: Double = 1.0e+QWERTY // expected-error{{expected a digit in floating point exponent}}

// rdar://11088443
var negative_int32: Int32 = -1

// <rdar://problem/11287167>
var tupleelemvar = 1
markUsed((tupleelemvar, tupleelemvar).1)

func int_literals() {
  // Fits exactly in 64-bits - rdar://11297273
  _ = 1239123123123123
  // Overly large integer.
  // FIXME: Should warn about it. <rdar://problem/14070127>
  _ = 123912312312312312312
  
}

// <rdar://problem/12830375>
func tuple_of_rvalues(_ a:Int, b:Int) -> Int {
  return (a, b).1
}

extension Int {
  func testLexingMethodAfterIntLiteral() {}
  func _0() {}
  // Hex letters
  func ffa() {}
  // Hex letters + non hex.
  func describe() {}
  // Hex letters + 'p'.
  func eap() {}
  // Hex letters + 'p' + non hex.
  func fpValue() {}
}

123.testLexingMethodAfterIntLiteral()
0b101.testLexingMethodAfterIntLiteral()
0o123.testLexingMethodAfterIntLiteral()
0x1FFF.testLexingMethodAfterIntLiteral()

123._0()
0b101._0()
0o123._0()
0x1FFF._0()

0x1fff.ffa()
0x1FFF.describe()
0x1FFF.eap()
0x1FFF.fpValue()

var separator1: Int = 1_
var separator2: Int = 1_000
var separator4: Int = 0b1111_0000_
var separator5: Int = 0b1111_0000
var separator6: Int = 0o127_777_
var separator7: Int = 0o127_777
var separator8: Int = 0x12FF_FFFF
var separator9: Int = 0x12FF_FFFF_

//===----------------------------------------------------------------------===//
// Float Literals
//===----------------------------------------------------------------------===//

var fl_a = 0.0
var fl_b: Double = 1.0
var fl_c: Float = 2.0
// FIXME: crummy diagnostic
var fl_d: Float = 2.0.0 // expected-error {{expected named member of numeric literal}}
var fl_e: Float = 1.0e42
var fl_f: Float = 1.0e+  // expected-error {{expected a digit in floating point exponent}} 
var fl_g: Float = 1.0E+42
var fl_h: Float = 2e-42
var vl_i: Float = -.45   // expected-error {{'.45' is not a valid floating point literal; it must be written '0.45'}} {{20-20=0}}
var fl_j: Float = 0x1p0
var fl_k: Float = 0x1.0p0
var fl_l: Float = 0x1.0 // expected-error {{hexadecimal floating point literal must end with an exponent}}
var fl_m: Float = 0x1.FFFFFEP-2
var fl_n: Float = 0x1.fffffep+2
var fl_o: Float = 0x1.fffffep+ // expected-error {{expected a digit in floating point exponent}}
var fl_p: Float = 0x1p // expected-error {{expected a digit in floating point exponent}}
var fl_q: Float = 0x1p+ // expected-error {{expected a digit in floating point exponent}}
var fl_r: Float = 0x1.0fp // expected-error {{expected a digit in floating point exponent}}
var fl_s: Float = 0x1.0fp+ // expected-error {{expected a digit in floating point exponent}}
var fl_t: Float = 0x1.p // expected-error {{value of type 'Int' has no member 'p'}}
var fl_u: Float = 0x1.p2 // expected-error {{value of type 'Int' has no member 'p2'}}
var fl_v: Float = 0x1.p+ // expected-error {{'+' is not a postfix unary operator}}
var fl_w: Float = 0x1.p+2 // expected-error {{value of type 'Int' has no member 'p'}}

var if1: Double = 1.0 + 4  // integer literal ok as double.
var if2: Float = 1.0 + 4  // integer literal ok as float.

var fl_separator1: Double = 1_.2_
var fl_separator2: Double = 1_000.2_
var fl_separator3: Double = 1_000.200_001
var fl_separator4: Double = 1_000.200_001e1_
var fl_separator5: Double = 1_000.200_001e1_000
var fl_separator6: Double = 1_000.200_001e1_000
var fl_separator7: Double = 0x1_.0FFF_p1_
var fl_separator8: Double = 0x1_0000.0FFF_ABCDp10_001

var fl_bad_separator1: Double = 1e_ // expected-error {{expected a digit in floating point exponent}}
var fl_bad_separator2: Double = 0x1p_ // expected-error {{expected a digit in floating point exponent}} expected-error{{'_' can only appear in a pattern or on the left side of an assignment}} expected-error {{consecutive statements on a line must be separated by ';'}} {{37-37=;}}

//===----------------------------------------------------------------------===//
// String Literals
//===----------------------------------------------------------------------===//

var st_a = ""
var st_b: String = ""
var st_c = "asdfasd    // expected-error {{unterminated string literal}}

var st_d = " \t\n\r\"\'\\  "  // Valid simple escapes
var st_e = " \u{12}\u{0012}\u{00000078} "  // Valid unicode escapes
var st_u1 = " \u{1} "
var st_u2 = " \u{123} "
var st_u3 = " \u{1234567} " // expected-error {{invalid unicode scalar}}
var st_u4 = " \q "  // expected-error {{invalid escape sequence in literal}}

var st_u5 = " \u{FFFFFFFF} "  // expected-error {{invalid unicode scalar}}
var st_u6 = " \u{D7FF} \u{E000} "  // Fencepost UTF-16 surrogate pairs.
var st_u7 = " \u{D800} "  // expected-error {{invalid unicode scalar}}
var st_u8 = " \u{DFFF} "  // expected-error {{invalid unicode scalar}}
var st_u10 = " \u{0010FFFD} "  // Last valid codepoint, 0xFFFE and 0xFFFF are reserved in each plane
var st_u11 = " \u{00110000} "  // expected-error {{invalid unicode scalar}}

func stringliterals(_ d: [String: Int]) {

  // rdar://11385385
  let x = 4
  "Hello \(x+1) world"  // expected-warning {{expression of type 'String' is unused}}
  
  "Error: \(x+1"; // expected-error {{unterminated string literal}}
  
  "Error: \(x+1   // expected-error {{unterminated string literal}}
  ;    // expected-error {{';' statements are not allowed}}

  // rdar://14050788 [DF] String Interpolations can't contain quotes
  "test \("nested")"
  "test \("\("doubly nested")")"
  "test \(d["hi"])"
  "test \("quoted-paren )")"
  "test \("quoted-paren (")"
  "test \("\\")"
  "test \("\n")"
  "test \("\")" // expected-error {{unterminated string literal}}

  "test \
  // expected-error @-1 {{unterminated string literal}} expected-error @-1 {{invalid escape sequence in literal}}
  "test \("\
  // expected-error @-1 {{unterminated string literal}}
  "test newline \("something" +
    "something else")"
  // expected-error @-2 {{unterminated string literal}} expected-error @-1 {{unterminated string literal}}

  // expected-warning @+2 {{initialization of variable 'x2' was never used; consider replacing with assignment to '_' or removing it}}
  // expected-error @+1 {{unterminated string literal}}
  var x2 : () = ("hello" + "
  ;
}

func testSingleQuoteStringLiterals() {
  _ = 'abc' // expected-error{{single-quoted string literal found, use '"'}}{{7-12="abc"}}
  _ = 'abc' + "def" // expected-error{{single-quoted string literal found, use '"'}}{{7-12="abc"}}

  _ = 'ab\nc' // expected-error{{single-quoted string literal found, use '"'}}{{7-14="ab\\nc"}}

  _ = "abc\('def')" // expected-error{{single-quoted string literal found, use '"'}}{{13-18="def"}}

  _ = "abc' // expected-error{{unterminated string literal}}
  _ = 'abc" // expected-error{{unterminated string literal}}
  _ = "a'c"

  _ = 'ab\'c' // expected-error{{single-quoted string literal found, use '"'}}{{7-14="ab'c"}}

  _ = 'ab"c' // expected-error{{single-quoted string literal found, use '"'}}{{7-13="ab\\"c"}}
  _ = 'ab\"c' // expected-error{{single-quoted string literal found, use '"'}}{{7-14="ab\\"c"}}
  _ = 'ab\\"c' // expected-error{{single-quoted string literal found, use '"'}}{{7-15="ab\\\\\\"c"}}
}

// <rdar://problem/17128913>
var s = ""
s.append(contentsOf: ["x"])

//===----------------------------------------------------------------------===//
// InOut arguments
//===----------------------------------------------------------------------===//

func takesInt(_ x: Int) {}
func takesExplicitInt(_ x: inout Int) { }

func testInOut(_ arg: inout Int) {
  var x: Int
  takesExplicitInt(x) // expected-error{{passing value of type 'Int' to an inout parameter requires explicit '&'}} {{20-20=&}}
  takesExplicitInt(&x)
  takesInt(&x) // expected-error{{'&' used with non-inout argument of type 'Int'}}
  var y = &x // expected-error{{'&' can only appear immediately in a call argument list}} \
             // expected-error {{type 'inout Int' of variable is not materializable}}
  var z = &arg // expected-error{{'&' can only appear immediately in a call argument list}} \
             // expected-error {{type 'inout Int' of variable is not materializable}}

  takesExplicitInt(5) // expected-error {{cannot pass immutable value as inout argument: literals are not mutable}}
}

//===----------------------------------------------------------------------===//
// Conversions
//===----------------------------------------------------------------------===//

var pi_f: Float
var pi_d: Double

struct SpecialPi {} // Type with no implicit construction.

var pi_s: SpecialPi

func getPi() -> Float {} // expected-note 3 {{found this candidate}}
func getPi() -> Double {} // expected-note 3 {{found this candidate}}
func getPi() -> SpecialPi {}

enum Empty { }

extension Empty {
  init(_ f: Float) { }
}

func conversionTest(_ a: inout Double, b: inout Int) {
  var f: Float
  var d: Double
  a = Double(b)
  a = Double(f)
  a = Double(d) // no-warning
  b = Int(a)
  f = Float(b)

  var pi_f1 = Float(pi_f)
  var pi_d1 = Double(pi_d)
  var pi_s1 = SpecialPi(pi_s) // expected-error {{argument passed to call that takes no arguments}}

  var pi_f2 = Float(getPi()) // expected-error {{ambiguous use of 'getPi()'}}
  var pi_d2 = Double(getPi()) // expected-error {{ambiguous use of 'getPi()'}}
  var pi_s2: SpecialPi = getPi() // no-warning
  
  var float = Float.self
  var pi_f3 = float.init(getPi()) // expected-error {{ambiguous use of 'getPi()'}}
  var pi_f4 = float.init(pi_f)

  var e = Empty(f)
  var e2 = Empty(d) // expected-error{{cannot convert value of type 'Double' to expected argument type 'Float'}}
  var e3 = Empty(Float(d))
}

struct Rule { // expected-note {{'init(target:dependencies:)' declared here}}
  var target: String
  var dependencies: String
}

var ruleVar: Rule
ruleVar = Rule("a") // expected-error {{missing argument for parameter 'dependencies' in call}}


class C {
  var x: C?
  init(other: C?) { x = other }

  func method() {}
}

_ = C(3) // expected-error {{missing argument label 'other:' in call}}
_ = C(other: 3) // expected-error {{cannot convert value of type 'Int' to expected argument type 'C?'}}

//===----------------------------------------------------------------------===//
// Unary Operators
//===----------------------------------------------------------------------===//

func unaryOps(_ i8: inout Int8, i64: inout Int64) {
  i8 = ~i8
  i64 += 1
  i8 -= 1

  Int64(5) += 1 // expected-error{{left side of mutating operator isn't mutable: function call returns immutable value}}
  
  // <rdar://problem/17691565> attempt to modify a 'let' variable with ++ results in typecheck error not being able to apply ++ to Float
  let a = i8 // expected-note {{change 'let' to 'var' to make it mutable}} {{3-6=var}}
  a += 1 // expected-error {{left side of mutating operator isn't mutable: 'a' is a 'let' constant}}
  
  var b : Int { get { }}
  b += 1  // expected-error {{left side of mutating operator isn't mutable: 'b' is a get-only property}}
}

//===----------------------------------------------------------------------===//
// Iteration
//===----------------------------------------------------------------------===//

func..<(x: Double, y: Double) -> Double {
   return x + y
}

func iterators() {
  _ = 0..<42
  _ = 0.0..<42.0
}

//===----------------------------------------------------------------------===//
// Magic literal expressions
//===----------------------------------------------------------------------===//

func magic_literals() {
  _ = __FILE__  // expected-error {{__FILE__ has been replaced with #file in Swift 3}}
  _ = __LINE__  // expected-error {{__LINE__ has been replaced with #line in Swift 3}}
  _ = __COLUMN__  // expected-error {{__COLUMN__ has been replaced with #column in Swift 3}}
  _ = __DSO_HANDLE__  // expected-error {{__DSO_HANDLE__ has been replaced with #dsohandle in Swift 3}}

  _ = #file
  _ = #line + #column
  var _: UInt8 = #line + #column
}

//===----------------------------------------------------------------------===//
// lvalue processing
//===----------------------------------------------------------------------===//


infix operator +-+=
@discardableResult
func +-+= (x: inout Int, y: Int) -> Int { return 0}

func lvalue_processing() {
  var i = 0
  i += 1   // obviously ok

  var fn = (+-+=)

  var n = 42
  fn(n, 12)  // expected-error {{passing value of type 'Int' to an inout parameter requires explicit '&'}} {{6-6=&}}
  fn(&n, 12) // expected-warning {{result of call is unused, but produces 'Int'}}

  n +-+= 12

  (+-+=)(&n, 12)  // ok.
  (+-+=)(n, 12) // expected-error {{passing value of type 'Int' to an inout parameter requires explicit '&'}} {{10-10=&}}
}

struct Foo {
  func method() {}
}

func test() {
  var x = Foo()

  // rdar://15708430
  (&x).method()  // expected-error {{'inout Foo' is not convertible to 'Foo'}}
}


// Unused results.
func unusedExpressionResults() {
  // Unused l-value
  _ // expected-error{{'_' can only appear in a pattern or on the left side of an assignment}}


  // <rdar://problem/20749592> Conditional Optional binding hides compiler error
  let optionalc:C? = nil
  optionalc?.method()  // ok
  optionalc?.method  // expected-error {{expression resolves to an unused function}}
}




//===----------------------------------------------------------------------===//
// Collection Literals
//===----------------------------------------------------------------------===//

func arrayLiterals() { 
  let _ = [1,2,3]
  let _ : [Int] = []
  let _ = []  // expected-error {{empty collection literal requires an explicit type}}
}

func dictionaryLiterals() {
  let _ = [1 : "foo",2 : "bar",3 : "baz"]
  let _: Dictionary<Int, String> = [:]
  let _ = [:]  // expected-error {{empty collection literal requires an explicit type}}
}

func invalidDictionaryLiteral() {
  // FIXME: lots of unnecessary diagnostics.

  var a = [1: ; // expected-error {{expected value in dictionary literal}}
  var b = [1: ;] // expected-error {{expected value in dictionary literal}}
  var c = [1: "one" ;] // expected-error {{expected key expression in dictionary literal}} expected-error {{expected ',' separator}} {{20-20=,}}
  var d = [1: "one", ;] // expected-error {{expected key expression in dictionary literal}}
  var e = [1: "one", 2] // expected-error {{expected ':' in dictionary literal}}
  var f = [1: "one", 2 ;] // expected-error {{expected ':' in dictionary literal}}
  var g = [1: "one", 2: ;] // expected-error {{expected value in dictionary literal}}
}

    
// FIXME: The issue here is a type compatibility problem, there is no ambiguity.
[4].joined(separator: [1]) // expected-error {{type of expression is ambiguous without more context}}
[4].joined(separator: [[[1]]]) // expected-error {{type of expression is ambiguous without more context}}

//===----------------------------------------------------------------------===//
// nil/metatype comparisons
//===----------------------------------------------------------------------===//
_ = Int.self == nil  // expected-warning {{comparing non-optional value of type 'Any.Type' to nil always returns false}}
_ = nil == Int.self  // expected-warning {{comparing non-optional value of type 'Any.Type' to nil always returns false}}
_ = Int.self != nil  // expected-warning {{comparing non-optional value of type 'Any.Type' to nil always returns true}}
_ = nil != Int.self  // expected-warning {{comparing non-optional value of type 'Any.Type' to nil always returns true}}

// <rdar://problem/19032294> Disallow postfix ? when not chaining
func testOptionalChaining(_ a : Int?, b : Int!, c : Int??) {
  _ = a?    // expected-error {{optional chain has no effect, expression already produces 'Int?'}} {{8-9=}}
  _ = a?.customMirror

  _ = b?   // expected-error {{'?' must be followed by a call, member lookup, or subscript}}
  _ = b?.customMirror

  var _: Int? = c?   // expected-error {{'?' must be followed by a call, member lookup, or subscript}}
}


// <rdar://problem/19657458> Nil Coalescing operator (??) should have a higher precedence
func testNilCoalescePrecedence(cond: Bool, a: Int?, r: CountableClosedRange<Int>?) {
  // ?? should have higher precedence than logical operators like || and comparisons.
  if cond || (a ?? 42 > 0) {}  // Ok.
  if (cond || a) ?? 42 > 0 {}  // expected-error {{cannot be used as a boolean}} {{15-15=(}} {{16-16= != nil)}}
  if (cond || a) ?? (42 > 0) {}  // expected-error {{cannot be used as a boolean}} {{15-15=(}} {{16-16= != nil)}}

  if cond || a ?? 42 > 0 {}    // Parses as the first one, not the others.


  // ?? should have lower precedence than range and arithmetic operators.
  let r1 = r ?? (0...42) // ok
  let r2 = (r ?? 0)...42 // not ok: expected-error {{cannot convert value of type 'Int' to expected argument type 'CountableClosedRange<Int>'}}
  let r3 = r ?? 0...42 // parses as the first one, not the second.
  
  
  // <rdar://problem/27457457> [Type checker] Diagnose unsavory optional injections
  // Accidental optional injection for ??.
  let i = 42
  _ = i ?? 17 // expected-warning {{left side of nil coalescing operator '??' has non-optional type 'Int', so the right side is never used}} {{9-15=}}
}

// <rdar://problem/19772570> Parsing of as and ?? regressed
func testOptionalTypeParsing(_ a : AnyObject) -> String {
  return a as? String ?? "default name string here"
}

func testParenExprInTheWay() {
  let x = 42
  
  if x & 4.0 {}  // expected-error {{binary operator '&' cannot be applied to operands of type 'Int' and 'Double'}} expected-note {{expected an argument list of type '(Self, Self)'}}

  if (x & 4.0) {}   // expected-error {{binary operator '&' cannot be applied to operands of type 'Int' and 'Double'}} expected-note {{expected an argument list of type '(Self, Self)'}}

<<<<<<< HEAD
  if !(x & 4.0) {}  // expected-error {{no '&' candidates produce the expected contextual result type 'Bool'}}
  //expected-note @-1 {{produces result of type 'Self'}}
=======
  if !(x & 4.0) {}  // expected-error {{binary operator '&' cannot be applied to operands of type 'Int' and 'Double'}}
  //expected-note @-1 {{expected an argument list of type '(Int, Int)'}}
>>>>>>> 6c89a4a7

  
  if x & x {} // expected-error {{'Int' is not convertible to 'Bool'}}
}

// <rdar://problem/21352576> Mixed method/property overload groups can cause a crash during constraint optimization
public struct TestPropMethodOverloadGroup {
    public typealias Hello = String
    public let apply:(Hello) -> Int
    public func apply(_ input:Hello) -> Int {
        return apply(input)
    }
}


// <rdar://problem/18496742> Passing ternary operator expression as inout crashes Swift compiler
func inoutTests(_ arr: inout Int) {
  var x = 1, y = 2
  (true ? &x : &y)  // expected-error 2 {{'&' can only appear immediately in a call argument list}}
  // expected-warning @-1 {{expression of type 'inout Int' is unused}}
  let a = (true ? &x : &y)  // expected-error 2 {{'&' can only appear immediately in a call argument list}}
  // expected-error @-1 {{type 'inout Int' of variable is not materializable}}

  inoutTests(true ? &x : &y);  // expected-error 2 {{'&' can only appear immediately in a call argument list}}

  &_ // expected-error {{expression type 'inout _' is ambiguous without more context}}

  inoutTests((&x))   // expected-error {{'&' can only appear immediately in a call argument list}}
  inoutTests(&x)
  
  // <rdar://problem/17489894> inout not rejected as operand to assignment operator
  &x += y  // expected-error {{cannot pass immutable value of type 'inout Int' as inout argument}}}

  // <rdar://problem/23249098>
  func takeAny(_ x: Any) {}
  takeAny(&x) // expected-error{{'&' used with non-inout argument of type 'Any'}}
  func takeManyAny(_ x: Any...) {}
  takeManyAny(&x) // expected-error{{'&' used with non-inout argument of type 'Any'}}
  takeManyAny(1, &x) // expected-error{{'&' used with non-inout argument of type 'Any'}}
  func takeIntAndAny(_ x: Int, _ y: Any) {}
  takeIntAndAny(1, &x) // expected-error{{'&' used with non-inout argument of type 'Any'}}
}


// <rdar://problem/20802757> Compiler crash in default argument & inout expr
var g20802757 = 2
func r20802757(_ z: inout Int = &g20802757) { // expected-error {{'&' can only appear immediately in a call argument list}}
  print(z)
}

_ = _.foo // expected-error {{type of expression is ambiguous without more context}}

// <rdar://problem/22211854> wrong arg list crashing sourcekit
func r22211854() {
    func f(_ x: Int, _ y: Int, _ z: String = "") {} // expected-note 2 {{'f' declared here}}
    func g<T>(_ x: T, _ y: T, _ z: String = "") {} // expected-note 2 {{'g' declared here}}

    f(1) // expected-error{{missing argument for parameter #2 in call}}
    g(1) // expected-error{{missing argument for parameter #2 in call}}
    func h() -> Int { return 1 }
    f(h() == 1) // expected-error{{missing argument for parameter #2 in call}}
    g(h() == 1) // expected-error{{missing argument for parameter #2 in call}}
}

// <rdar://problem/22348394> Compiler crash on invoking function with labeled defaulted param with non-labeled argument
func r22348394() {
  func f(x: Int = 0) { }
  f(Int(3)) // expected-error{{missing argument label 'x:' in call}}
}

// <rdar://problem/23185177> Compiler crashes in Assertion failed: ((AllowOverwrite || !E->hasLValueAccessKind()) && "l-value access kind has already been set"), function visit
protocol P { var y: String? { get } }
func r23185177(_ x: P?) -> [String] {
  return x?.y // expected-error{{cannot convert return expression of type 'String?' to return type '[String]'}}
}

// <rdar://problem/22913570> Miscompile: wrong argument parsing when calling a function in swift2.0
func r22913570() {
  func f(_ from: Int = 0, to: Int) {} // expected-note {{'f(_:to:)' declared here}}
  f(1 + 1) // expected-error{{missing argument for parameter 'to' in call}}
}


// SR-628 mixing lvalues and rvalues in tuple expression
var x = 0
var y = 1
let _ = (x, x + 1).0
let _ = (x, 3).1
(x,y) = (2,3)
(x,4) = (1,2) // expected-error {{cannot assign to value: literals are not mutable}}
(x,y).1 = 7 // expected-error {{cannot assign to immutable expression of type 'Int'}}
x = (x,(3,y)).1.1


// SE-0101 sizeof family functions are reconfigured into MemoryLayout
protocol Pse0101 {
  associatedtype Value
  func getIt() -> Value
}
class Cse0101<U> {
  typealias T = U
  var val: U { fatalError() }
}
func se0101<P: Pse0101>(x: Cse0101<P>) {
  // Note: The first case is actually not allowed, but it is very common and can be compiled currently.
  _ = sizeof(P) // expected-error {{'sizeof' is unavailable: use MemoryLayout<T>.size instead.}} {{7-14=MemoryLayout<}} {{15-16=>.size}} {{none}}
                // expected-warning@-1 {{missing '.self' for reference to metatype of type 'P'}}
  _ = sizeof(P.self) // expected-error {{'sizeof' is unavailable: use MemoryLayout<T>.size instead.}} {{7-14=MemoryLayout<}} {{15-21=>.size}} {{none}}
  _ = sizeof(P.Value.self) // expected-error {{'sizeof' is unavailable: use MemoryLayout<T>.size instead.}} {{7-14=MemoryLayout<}} {{21-27=>.size}} {{none}}
  _ = sizeof(Cse0101<P>.self) // expected-error {{'sizeof' is unavailable: use MemoryLayout<T>.size instead.}} {{7-14=MemoryLayout<}} {{24-30=>.size}} {{none}}
  _ = alignof(Cse0101<P>.T.self) // expected-error {{'alignof' is unavailable: use MemoryLayout<T>.alignment instead.}} {{7-15=MemoryLayout<}} {{27-33=>.alignment}} {{none}}
  _ = strideof(P.Type.self) // expected-error {{'strideof' is unavailable: use MemoryLayout<T>.stride instead.}} {{7-16=MemoryLayout<}} {{22-28=>.stride}} {{none}}
  _ = sizeof(type(of: x)) // expected-error {{'sizeof' is unavailable: use MemoryLayout<T>.size instead.}} {{7-26=MemoryLayout<Cse0101<P>>.size}} {{none}}
}<|MERGE_RESOLUTION|>--- conflicted
+++ resolved
@@ -757,13 +757,8 @@
 
   if (x & 4.0) {}   // expected-error {{binary operator '&' cannot be applied to operands of type 'Int' and 'Double'}} expected-note {{expected an argument list of type '(Self, Self)'}}
 
-<<<<<<< HEAD
-  if !(x & 4.0) {}  // expected-error {{no '&' candidates produce the expected contextual result type 'Bool'}}
-  //expected-note @-1 {{produces result of type 'Self'}}
-=======
   if !(x & 4.0) {}  // expected-error {{binary operator '&' cannot be applied to operands of type 'Int' and 'Double'}}
   //expected-note @-1 {{expected an argument list of type '(Int, Int)'}}
->>>>>>> 6c89a4a7
 
   
   if x & x {} // expected-error {{'Int' is not convertible to 'Bool'}}
