--- conflicted
+++ resolved
@@ -366,7 +366,6 @@
   _ = s == "" // should compile without error
 }
 
-<<<<<<< HEAD
 StringTests.test("UnicodeScalarView.Iterator.Lifetime") {
   // Tests that String.UnicodeScalarView.Iterator is maintaining the lifetime of
   // an underlying String buffer. https://bugs.swift.org/browse/SR-5401
@@ -380,7 +379,9 @@
     let i = (s + "X").unicodeScalars.makeIterator()
     expectEqualSequence(s.unicodeScalars, IteratorSequence(i).dropLast(),
       "Actual Contents: \(Array(IteratorSequence(i)))")
-=======
+  }
+}
+
 StringTests.test("Regression/rdar-33276845") {
   // These two cases fail slightly differently when the code is broken
   // See rdar://33276845
@@ -393,7 +394,6 @@
     let s = String(repeating: "x", count: 0x1_0010)
     let a = Array(s.utf8)
     expectNotEqual(0, a.count)
->>>>>>> 7b0d5f26
   }
 }
 
