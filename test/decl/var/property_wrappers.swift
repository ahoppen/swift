// RUN: %target-typecheck-verify-swift -swift-version 5

// ---------------------------------------------------------------------------
// Property wrapper type definitions
// ---------------------------------------------------------------------------
@propertyWrapper
struct Wrapper<T> {
  private var _stored: T
  init(stored: T) {
    self._stored = stored
  }
  
  var wrappedValue: T {
    get { _stored }
    set { _stored = newValue }
  }
  
}

@propertyWrapper
struct WrapperWithInitialValue<T> {
  var wrappedValue: T

  init(wrappedValue initialValue: T) {
    self.wrappedValue = initialValue
  }
}

@propertyWrapper
struct WrapperWithDefaultInit<T> {
  private var stored: T?

  var wrappedValue: T {
    get { stored! }
    set { stored = newValue }
  }

  init() {
    self.stored = nil
  }
}

@propertyWrapper
struct WrapperAcceptingAutoclosure<T> {
  private let fn: () -> T

  var wrappedValue: T {
    return fn()
  }

  init(wrappedValue fn: @autoclosure @escaping () -> T) {
    self.fn = fn
  }

  init(body fn: @escaping () -> T) {
    self.fn = fn
  }
}

@propertyWrapper
struct MissingValue<T> { }
// expected-error@-1{{property wrapper type 'MissingValue' does not contain a non-static property named 'wrappedValue'}}

@propertyWrapper
struct StaticValue {
  static var wrappedValue: Int = 17
}
// expected-error@-3{{property wrapper type 'StaticValue' does not contain a non-static property named 'wrappedValue'}}


// expected-error@+1{{'@propertyWrapper' attribute cannot be applied to this declaration}}
@propertyWrapper
protocol CannotBeAWrapper {
  associatedtype Value
  var wrappedValue: Value { get set }
}

@propertyWrapper
struct NonVisibleValueWrapper<Value> {
  private var wrappedValue: Value // expected-error{{private property 'wrappedValue' cannot have more restrictive access than its enclosing property wrapper type 'NonVisibleValueWrapper' (which is internal)}}
}

@propertyWrapper
struct NonVisibleInitWrapper<Value> {
  var wrappedValue: Value

  private init(wrappedValue initialValue: Value) { // expected-error{{private initializer 'init(wrappedValue:)' cannot have more restrictive access than its enclosing property wrapper type 'NonVisibleInitWrapper' (which is internal)}}
    self.wrappedValue = initialValue
  }
}

@propertyWrapper
struct InitialValueTypeMismatch<Value> {
  var wrappedValue: Value // expected-note{{'wrappedValue' declared here}}

  init(wrappedValue initialValue: Value?) { // expected-error{{'init(wrappedValue:)' parameter type ('Value?') must be the same as its 'wrappedValue' property type ('Value') or an @autoclosure thereof}}
    self.wrappedValue = initialValue!
  }
}

@propertyWrapper
struct MultipleInitialValues<Value> { // expected-error{{property wrapper type 'MultipleInitialValues' has multiple initial-value initializers}}
  var wrappedValue: Value? = nil

  init(wrappedValue initialValue: Int) { // expected-note{{initializer 'init(wrappedValue:)' declared here}}
  }

  init(wrappedValue initialValue: Double) { // expected-note{{initializer 'init(wrappedValue:)' declared here}}
  }
}

@propertyWrapper
struct InitialValueFailable<Value> {
  var wrappedValue: Value

  init?(wrappedValue initialValue: Value) { // expected-error{{'init(wrappedValue:)' cannot be failable}}
    return nil
  }
}

@propertyWrapper
struct InitialValueFailableIUO<Value> {
  var wrappedValue: Value

  init!(wrappedValue initialValue: Value) {  // expected-error{{'init(wrappedValue:)' cannot be failable}}
    return nil
  }
}

// ---------------------------------------------------------------------------
// Property wrapper type definitions
// ---------------------------------------------------------------------------
@propertyWrapper
struct _lowercaseWrapper<T> {
  var wrappedValue: T
}

@propertyWrapper
struct _UppercaseWrapper<T> {
  var wrappedValue: T
}

// ---------------------------------------------------------------------------
// Limitations on where property wrappers can be used
// ---------------------------------------------------------------------------

func testLocalContext() {
  @WrapperWithInitialValue // expected-error{{property wrappers are not yet supported on local properties}}
  var x = 17
  x = 42
  _ = x
}

enum SomeEnum {
  case foo

  @Wrapper(stored: 17)
  var bar: Int // expected-error{{property 'bar' declared inside an enum cannot have a wrapper}}
  // expected-error@-1{{enums must not contain stored properties}}

  @Wrapper(stored: 17)
  static var x: Int
}

protocol SomeProtocol {
  @Wrapper(stored: 17)
  var bar: Int // expected-error{{property 'bar' declared inside a protocol cannot have a wrapper}}
  // expected-error@-1{{property in protocol must have explicit { get } or { get set } specifier}}

  @Wrapper(stored: 17)
  static var x: Int // expected-error{{property 'x' declared inside a protocol cannot have a wrapper}}
  // expected-error@-1{{property in protocol must have explicit { get } or { get set } specifier}}
}

struct HasWrapper { }

extension HasWrapper {
  @Wrapper(stored: 17)
  var inExt: Int // expected-error{{property 'inExt' declared inside an extension cannot have a wrapper}}
  // expected-error@-1{{extensions must not contain stored properties}}

  @Wrapper(stored: 17)
  static var x: Int
}

class ClassWithWrappers {
  @Wrapper(stored: 17)
  var x: Int
}

class Superclass {
  var x: Int = 0
}

class SubclassOfClassWithWrappers: ClassWithWrappers {
  override var x: Int {
    get { return super.x }
    set { super.x = newValue }
  }
}

class SubclassWithWrapper: Superclass {
  @Wrapper(stored: 17)
  override var x: Int { get { return 0 } set { } } // expected-error{{property 'x' with attached wrapper cannot override another property}}
}

class C { }

struct BadCombinations {
  @WrapperWithInitialValue
  lazy var x: C = C() // expected-error{{property 'x' with a wrapper cannot also be lazy}}
  @Wrapper
  weak var y: C? // expected-error{{property 'y' with a wrapper cannot also be weak}}
  @Wrapper
  unowned var z: C // expected-error{{property 'z' with a wrapper cannot also be unowned}}
}

struct MultipleWrappers {
  @Wrapper(stored: 17)
  @WrapperWithInitialValue // expected-error{{extra argument 'wrappedValue' in call}} expected-error{{multiple property wrappers are not supported}}
  var x: Int = 17

  @WrapperWithInitialValue // expected-error 2{{property wrapper can only apply to a single variable}}
  var (y, z) = (1, 2)
}

// ---------------------------------------------------------------------------
// Initialization
// ---------------------------------------------------------------------------

struct Initialization {
  @Wrapper(stored: 17)
  var x: Int

  @Wrapper(stored: 17)
  var x2: Double

  @Wrapper(stored: 17)
  var x3 = 42 // expected-error{{extra argument 'wrappedValue' in call}}

  @Wrapper(stored: 17)
  var x4

  @WrapperWithInitialValue
  var y = true

  // FIXME: It would be nice if we had a more detailed diagnostic here.
  @WrapperWithInitialValue<Int>
  var y2 = true // expected-error{{'Bool' is not convertible to 'Int'}}

  mutating func checkTypes(s: String) {
    x2 = s // expected-error{{cannot assign value of type 'String' to type 'Double'}}
    x4 = s // expected-error{{cannot assign value of type 'String' to type 'Int'}}
    y = s // expected-error{{cannot assign value of type 'String' to type 'Bool'}}
  }
}

@propertyWrapper
struct Clamping<V: Comparable> {
  var value: V
  let min: V
  let max: V

  init(wrappedValue initialValue: V, min: V, max: V) {
    value = initialValue
    self.min = min
    self.max = max
    assert(value >= min && value <= max)
  }

  var wrappedValue: V {
    get { return value }
    set {
      if newValue < min {
        value = min
      } else if newValue > max {
        value = max
      } else {
        value = newValue
      }
    }
  }
}

struct Color {
  @Clamping(min: 0, max: 255) var red: Int = 127
  @Clamping(min: 0, max: 255) var green: Int = 127
  @Clamping(min: 0, max: 255) var blue: Int = 127
  @Clamping(min: 0, max: 255) var alpha: Int = 255
}

func testColor() {
  _ = Color(green: 17)
}

// ---------------------------------------------------------------------------
// Wrapper type formation
// ---------------------------------------------------------------------------
@propertyWrapper
struct IntWrapper {
  var wrappedValue: Int
}

@propertyWrapper
struct WrapperForHashable<T: Hashable> { // expected-note{{property wrapper type 'WrapperForHashable' declared here}}
  var wrappedValue: T
}

@propertyWrapper
struct WrapperWithTwoParams<T, U> {
  var wrappedValue: (T, U)
}

struct NotHashable { }

struct UseWrappersWithDifferentForm {
  @IntWrapper
  var x: Int

  // FIXME: Diagnostic should be better here
  @WrapperForHashable
  var y: NotHashable // expected-error{{property type 'NotHashable' does not match that of the 'wrappedValue' property of its wrapper type 'WrapperForHashable'}}

  @WrapperForHashable
  var yOkay: Int

  @WrapperWithTwoParams
  var zOkay: (Int, Float)

  // FIXME: Need a better diagnostic here
  @HasNestedWrapper.NestedWrapper
  var w: Int // expected-error{{property type 'Int' does not match that of the 'wrappedValue' property of its wrapper type 'HasNestedWrapper.NestedWrapper'}}

  @HasNestedWrapper<Double>.NestedWrapper
  var wOkay: Int

  @HasNestedWrapper.ConcreteNestedWrapper
  var wOkay2: Int
}

@propertyWrapper
struct Function<T, U> { // expected-note{{property wrapper type 'Function' declared here}}
  var wrappedValue: (T) -> U?
}

struct TestFunction {
  @Function var f: (Int) -> Float?
  
  @Function var f2: (Int) -> Float // expected-error{{property type '(Int) -> Float' does not match that of the 'wrappedValue' property of its wrapper type 'Function'}}

  func test() {
    let _: Int = _f // expected-error{{cannot convert value of type 'Function<Int, Float>' to specified type 'Int'}}
  }
}

// ---------------------------------------------------------------------------
// Nested wrappers
// ---------------------------------------------------------------------------
struct HasNestedWrapper<T> {
  @propertyWrapper
  struct NestedWrapper<U> { // expected-note{{property wrapper type 'NestedWrapper' declared here}}
    var wrappedValue: U
    init(wrappedValue initialValue: U) {
      self.wrappedValue = initialValue
    }
  }

  @propertyWrapper
  struct ConcreteNestedWrapper {
    var wrappedValue: T
    init(wrappedValue initialValue: T) {
      self.wrappedValue = initialValue
    }
  }

  @NestedWrapper
  var y: [T] = []
}

struct UsesNestedWrapper<V> {
  @HasNestedWrapper<V>.NestedWrapper
  var y: [V]
}

// ---------------------------------------------------------------------------
// Referencing the backing store
// ---------------------------------------------------------------------------
struct BackingStore<T> {
  @Wrapper
  var x: T

  @WrapperWithInitialValue
  private var y = true  // expected-note{{'y' declared here}}

  func getXStorage() -> Wrapper<T> {
    return _x
  }

  func getYStorage() -> WrapperWithInitialValue<Bool> {
    return self._y
  }
}

func testBackingStore<T>(bs: BackingStore<T>) {
  _ = bs.x
  _ = bs.y // expected-error{{'y' is inaccessible due to 'private' protection level}}
}

// ---------------------------------------------------------------------------
// Explicitly-specified accessors
// ---------------------------------------------------------------------------
struct WrapperWithAccessors {
  @Wrapper  // expected-error{{property wrapper cannot be applied to a computed property}}
  var x: Int {
    return 17
  }
}

struct UseWillSetDidSet {
  @Wrapper
  var x: Int {
    willSet {
      print(newValue)
    }
  }

  @Wrapper
  var y: Int {
    didSet {
      print(oldValue)
    }
  }

  @Wrapper
  var z: Int {
    willSet {
      print(newValue)
    }

    didSet {
      print(oldValue)
    }
  }
}

// ---------------------------------------------------------------------------
// Mutating/nonmutating
// ---------------------------------------------------------------------------
@propertyWrapper
struct WrapperWithNonMutatingSetter<Value> {
  class Box {
    var wrappedValue: Value
    init(wrappedValue: Value) {
      self.wrappedValue = wrappedValue
    }
  }

  var box: Box

  init(wrappedValue initialValue: Value) {
    self.box = Box(wrappedValue: initialValue)
  }

  var wrappedValue: Value {
    get { return box.wrappedValue }
    nonmutating set { box.wrappedValue = newValue }
  }
}

@propertyWrapper
struct WrapperWithMutatingGetter<Value> {
  var readCount = 0
  var writeCount = 0
  var stored: Value

  init(wrappedValue initialValue: Value) {
    self.stored = initialValue
  }

  var wrappedValue: Value {
    mutating get {
      readCount += 1
      return stored
    }
    set {
      writeCount += 1
      stored = newValue
    }
  }
}

@propertyWrapper
class ClassWrapper<Value> {
  var wrappedValue: Value

  init(wrappedValue initialValue: Value) {
    self.wrappedValue = initialValue
  }
}

struct UseMutatingnessWrappers {
  @WrapperWithNonMutatingSetter
  var x = true

  @WrapperWithMutatingGetter
  var y = 17

  @WrapperWithNonMutatingSetter // expected-error{{property wrapper can only be applied to a 'var'}}
  let z = 3.14159 // expected-note 2{{change 'let' to 'var' to make it mutable}}

  @ClassWrapper
  var w = "Hello"
}

func testMutatingness() {
  var mutable = UseMutatingnessWrappers()

  _ = mutable.x
  mutable.x = false

  _ = mutable.y
  mutable.y = 42

  _ = mutable.z
  mutable.z = 2.71828 // expected-error{{cannot assign to property: 'z' is a 'let' constant}}

  _ = mutable.w
  mutable.w = "Goodbye"

  let nonmutable = UseMutatingnessWrappers() // expected-note 2{{change 'let' to 'var' to make it mutable}}

  // Okay due to nonmutating setter
  _ = nonmutable.x
  nonmutable.x = false

  _ = nonmutable.y // expected-error{{cannot use mutating getter on immutable value: 'nonmutable' is a 'let' constant}}
  nonmutable.y = 42 // expected-error{{cannot use mutating getter on immutable value: 'nonmutable' is a 'let' constant}}

  _ = nonmutable.z
  nonmutable.z = 2.71828 // expected-error{{cannot assign to property: 'z' is a 'let' constant}}

  // Okay due to implicitly nonmutating setter
  _ = nonmutable.w
  nonmutable.w = "World"
}

// ---------------------------------------------------------------------------
// Access control
// ---------------------------------------------------------------------------
struct HasPrivateWrapper<T> {
  @propertyWrapper
  private struct PrivateWrapper<U> { // expected-note{{type declared here}}
    var wrappedValue: U
    init(wrappedValue initialValue: U) {
      self.wrappedValue = initialValue
    }
  }

  @PrivateWrapper
  var y: [T] = []
  // expected-error@-1{{property must be declared private because its property wrapper type uses a private type}}

  // Okay to reference private entities from a private property
  @PrivateWrapper
  private var z: [T]
}

public struct HasUsableFromInlineWrapper<T> {
  @propertyWrapper
  struct InternalWrapper<U> { // expected-note{{type declared here}}
    var wrappedValue: U
    init(wrappedValue initialValue: U) {
      self.wrappedValue = initialValue
    }
  }

  @InternalWrapper
  @usableFromInline
  var y: [T] = []
  // expected-error@-1{{property wrapper type referenced from a '@usableFromInline' property must be '@usableFromInline' or public}}
}

@propertyWrapper
class Box<Value> {
  private(set) var wrappedValue: Value

  init(wrappedValue initialValue: Value) {
    self.wrappedValue = initialValue
  }
}

struct UseBox {
  @Box
  var x = 17 // expected-note{{'_x' declared here}}
}

func testBox(ub: UseBox) {
  _ = ub.x
  ub.x = 5 // expected-error{{cannot assign to property: 'x' is a get-only property}}

  var mutableUB = ub
  mutableUB = ub
}

func backingVarIsPrivate(ub: UseBox) {
  _ = ub._x // expected-error{{'_x' is inaccessible due to 'private' protection level}}
}

// ---------------------------------------------------------------------------
// Memberwise initializers
// ---------------------------------------------------------------------------
struct MemberwiseInits<T> {
  @Wrapper
  var x: Bool

  @WrapperWithInitialValue
  var y: T
}

func testMemberwiseInits() {
  // expected-error@+1{{type '(Wrapper<Bool>, Double) -> MemberwiseInits<Double>'}}
  let _: Int = MemberwiseInits<Double>.init

  _ = MemberwiseInits(x: Wrapper(stored: true), y: 17)
}

struct DefaultedMemberwiseInits {
  @Wrapper(stored: true)
  var x: Bool

  @WrapperWithInitialValue
  var y: Int = 17

  @WrapperWithInitialValue(wrappedValue: 17)
  var z: Int

  @WrapperWithDefaultInit
  var w: Int

  @WrapperWithDefaultInit
  var optViaDefaultInit: Int?

  @WrapperWithInitialValue
  var optViaInitialValue: Int?
}


struct CannotDefaultMemberwiseOptionalInit { // expected-note{{'init(x:)' declared here}}
  @Wrapper
  var x: Int?
}

func testDefaultedMemberwiseInits() {
  _ = DefaultedMemberwiseInits()
  _ = DefaultedMemberwiseInits(
    x: Wrapper(stored: false),
    y: 42,
    z: WrapperWithInitialValue(wrappedValue: 42))

  _ = DefaultedMemberwiseInits(y: 42)
  _ = DefaultedMemberwiseInits(x: Wrapper(stored: false))
  _ = DefaultedMemberwiseInits(z: WrapperWithInitialValue(wrappedValue: 42))
  _ = DefaultedMemberwiseInits(w: WrapperWithDefaultInit())
  _ = DefaultedMemberwiseInits(optViaDefaultInit: WrapperWithDefaultInit())
  _ = DefaultedMemberwiseInits(optViaInitialValue: nil)
  _ = DefaultedMemberwiseInits(optViaInitialValue: 42)

  _ = CannotDefaultMemberwiseOptionalInit() // expected-error{{missing argument for parameter 'x' in call}}
  _ = CannotDefaultMemberwiseOptionalInit(x: Wrapper(stored: nil))
}

// ---------------------------------------------------------------------------
// Default initializers
// ---------------------------------------------------------------------------
struct DefaultInitializerStruct {
  @Wrapper(stored: true)
  var x

  @WrapperWithInitialValue
  var y: Int = 10
}

struct NoDefaultInitializerStruct { // expected-note{{'init(x:)' declared here}}
  @Wrapper
  var x: Bool
}

class DefaultInitializerClass {
  @Wrapper(stored: true)
  var x

  @WrapperWithInitialValue
  final var y: Int = 10
}

class NoDefaultInitializerClass { // expected-error{{class 'NoDefaultInitializerClass' has no initializers}}
  @Wrapper
  final var x: Bool  // expected-note{{stored property 'x' without initial value prevents synthesized initializers}}
}

func testDefaultInitializers() {
  _ = DefaultInitializerStruct()
  _ = DefaultInitializerClass()
  _ = NoDefaultInitializerStruct() // expected-error{{missing argument for parameter 'x' in call}}
}

struct DefaultedPrivateMemberwiseLets {
  @Wrapper(stored: true)
  private var x: Bool

  @WrapperWithInitialValue
  var y: Int = 17

  @WrapperWithInitialValue(wrappedValue: 17)
  private var z: Int
}

func testDefaultedPrivateMemberwiseLets() {
  _ = DefaultedPrivateMemberwiseLets()
  _ = DefaultedPrivateMemberwiseLets(y: 42)
  _ = DefaultedPrivateMemberwiseLets(x: Wrapper(stored: false)) // expected-error{{incorrect argument label in call (have 'x:', expected 'y:')}}
}


// ---------------------------------------------------------------------------
// Storage references
// ---------------------------------------------------------------------------
@propertyWrapper
struct WrapperWithStorageRef<T> {
  var wrappedValue: T

  var projectedValue: Wrapper<T> {
    return Wrapper(stored: wrappedValue)
  }
}

extension Wrapper {
  var wrapperOnlyAPI: Int { return 17 }
}

struct TestStorageRef {
  @WrapperWithStorageRef var x: Int // expected-note{{'_x' declared here}}

  init(x: Int) {
    self._x = WrapperWithStorageRef(wrappedValue: x)
  }

  mutating func test() {
    let _: Wrapper = $x
    let i = $x.wrapperOnlyAPI
    let _: Int = i

    // x is mutable, $x is not
    x = 17
    $x = Wrapper(stored: 42) // expected-error{{cannot assign to property: '$x' is immutable}}
  }
}

func testStorageRef(tsr: TestStorageRef) {
  let _: Wrapper = tsr.$x
  _ = tsr._x // expected-error{{'_x' is inaccessible due to 'private' protection level}}
}

struct TestStorageRefPrivate {
  @WrapperWithStorageRef private(set) var x: Int

  init() {
    self._x = WrapperWithStorageRef(wrappedValue: 5)
  }
}

func testStorageRefPrivate() {
  var tsr = TestStorageRefPrivate()
  let a = tsr.$x // okay, getter is internal
  tsr.$x = a  // expected-error{{cannot assign to property: '$x' is immutable}}
}


// rdar://problem/50873275 - crash when using wrapper with projectedValue in
// generic type.
@propertyWrapper
struct InitialValueWrapperWithStorageRef<T> {
  var wrappedValue: T

  init(wrappedValue initialValue: T) {
    wrappedValue = initialValue
  }

  var projectedValue: Wrapper<T> {
    return Wrapper(stored: wrappedValue)
  }
}

struct TestGenericStorageRef<T> {
  struct Inner { }
  @InitialValueWrapperWithStorageRef var inner: Inner = Inner()
}

// Wiring up the _projectedValueProperty attribute.
struct TestProjectionValuePropertyAttr {
  @_projectedValueProperty(wrapperA)
  @WrapperWithStorageRef var a: String

  var wrapperA: Wrapper<String> {
    Wrapper(stored: "blah")
  }

  @_projectedValueProperty(wrapperB) // expected-error{{could not find projection value property 'wrapperB'}}
  @WrapperWithStorageRef var b: String
}


// ---------------------------------------------------------------------------
// Misc. semantic issues
// ---------------------------------------------------------------------------
@propertyWrapper
struct BrokenLazy { }
// expected-error@-1{{property wrapper type 'BrokenLazy' does not contain a non-static property named 'wrappedValue'}}
// expected-note@-2{{'BrokenLazy' declared here}}

struct S {
  @BrokenLazy // expected-error{{struct 'BrokenLazy' cannot be used as an attribute}}
  var wrappedValue: Int
}

// ---------------------------------------------------------------------------
// Closures in initializers
// ---------------------------------------------------------------------------
struct UsesExplicitClosures {
  @WrapperAcceptingAutoclosure(body: { 42 })
  var x: Int

  @WrapperAcceptingAutoclosure(body: { return 42 })
  var y: Int
}

// ---------------------------------------------------------------------------
// Miscellaneous bugs
// ---------------------------------------------------------------------------

// rdar://problem/50822051 - compiler assertion / hang
@propertyWrapper
struct PD<Value> {
  var wrappedValue: Value

  init<A>(wrappedValue initialValue: Value, a: A) {
    self.wrappedValue = initialValue
  }
}

struct TestPD {
  @PD(a: "foo") var foo: Int = 42
}

protocol P { }

@propertyWrapper
struct WrapperRequiresP<T: P> {
  var wrappedValue: T
  var projectedValue: T { return wrappedValue }
}

struct UsesWrapperRequiringP {
  // expected-note@-1{{in declaration of}}
  
  @WrapperRequiresP var x.: UsesWrapperRequiringP
  // expected-error@-1{{expected member name following '.'}}
  // expected-error@-2{{expected declaration}}
  // expected-error@-3{{type annotation missing in pattern}}
}

// SR-10899 / rdar://problem/51588022
@propertyWrapper
struct SR_10899_Wrapper { // expected-note{{property wrapper type 'SR_10899_Wrapper' declared here}}
  var wrappedValue: String { "hi" }
}

struct SR_10899_Usage {
  @SR_10899_Wrapper var thing: Bool // expected-error{{property type 'Bool' does not match that of the 'wrappedValue' property of its wrapper type 'SR_10899_Wrapper'}}
}

// SR-11061 / rdar://problem/52593304 assertion with DeclContext mismatches
class SomeValue {
	@SomeA(closure: { $0 }) var some: Int = 100
}

@propertyWrapper
struct SomeA<T> {
	var wrappedValue: T
	let closure: (T) -> (T)

	init(wrappedValue initialValue: T, closure: @escaping (T) -> (T)) {
		self.wrappedValue = initialValue
		self.closure = closure
	}
}

// rdar://problem/51989272 - crash when the property wrapper is a generic type
// alias
typealias Alias<T> = WrapperWithInitialValue<T>

struct TestAlias {
  @Alias var foo = 17
}

// rdar://problem/52969503 - crash due to invalid source ranges in ill-formed
// code.
@propertyWrapper
struct Wrap52969503<T> {
  var wrappedValue: T

  init(blah: Int, wrappedValue: T) { }
}

struct Test52969503 {
  @Wrap52969503(blah: 5) var foo: Int = 1 // expected-error{{argument 'blah' must precede argument 'wrappedValue'}}
}


// 
// ---------------------------------------------------------------------------
// Property wrapper composition
// ---------------------------------------------------------------------------
@propertyWrapper
struct WrapperA<Value> {
  var wrappedValue: Value

  init(wrappedValue initialValue: Value) {
    wrappedValue = initialValue
  }
}

@propertyWrapper
struct WrapperB<Value> {
  var wrappedValue: Value

  init(wrappedValue initialValue: Value) {
    wrappedValue = initialValue
  }
}

@propertyWrapper
struct WrapperC<Value> {
  var wrappedValue: Value?

  init(wrappedValue initialValue: Value?) {
    wrappedValue = initialValue
  }
}

@propertyWrapper
struct WrapperD<Value, X, Y> { // expected-note{{property wrapper type 'WrapperD' declared here}}
  var wrappedValue: Value
}

@propertyWrapper
struct WrapperE<Value> {
  var wrappedValue: Value
}

struct TestComposition {
  @WrapperA @WrapperB @WrapperC var p1: Int? // expected-error{{multiple property wrappers are not supported}}
  @WrapperA @WrapperB @WrapperC var p2 = "Hello" // expected-error{{multiple property wrappers are not supported}}
  @WrapperD<WrapperE, Int, String> @WrapperE var p3: Int? // expected-error{{multiple property wrappers are not supported}}
  @WrapperD<WrapperC, Int, String> @WrapperC var p4: Int? // expected-error{{multiple property wrappers are not supported}}
  @WrapperD<WrapperC, Int, String> @WrapperE var p5: Int // expected-error{{property type 'Int' does not match that of the 'wrappedValue' property of its wrapper type 'WrapperD<WrapperC, Int, String>'}} // expected-error{{multiple property wrappers are not supported}}

	func triggerErrors(d: Double) {
		p1 = d // expected-error{{cannot assign value of type 'Double' to type 'Int?'}}
		p2 = d // expected-error{{cannot assign value of type 'Double' to type 'String?'}}
    p3 = d // expected-error{{cannot assign value of type 'Double' to type 'Int?'}}

		_p1 = d // expected-error{{cannot assign value of type 'Double' to type 'WrapperA<WrapperB<WrapperC<Int>>>'}}
		_p2 = d // expected-error{{cannot assign value of type 'Double' to type 'WrapperA<WrapperB<WrapperC<String>>>'}}
    _p3 = d // expected-error{{cannot assign value of type 'Double' to type 'WrapperD<WrapperE<Int?>, Int, String>'}}
	}
}

// ---------------------------------------------------------------------------
// Missing Property Wrapper Unwrap Diagnostics
// ---------------------------------------------------------------------------
@propertyWrapper
struct Foo<T> {
  var wrappedValue: T {
    get {
      fatalError("boom")
    }

    set {
    }
  }

  var prop: Int = 42

  func foo() {}
  func bar(x: Int) {}
}

@propertyWrapper
struct Bar<T, V> {
  var wrappedValue: T

  func bar() {}

  // TODO(diagnostics): We need to figure out what to do about subscripts.
  // The problem standing in our way - keypath application choice
  // is always added to results even if it's not applicable.
}

@propertyWrapper
struct Baz<T> {
  var wrappedValue: T
  
  func onPropertyWrapper() {}

  var projectedValue: V {
    return V()
  }
}

extension Bar where V == String { // expected-note {{where 'V' = 'Bool'}}
  func barWhereVIsString() {}
}

struct V {
  func onProjectedValue() {}
}

struct W {
  func onWrapped() {}
}

struct MissingPropertyWrapperUnwrap {
  @Foo var w: W
  @Foo var x: Int
  @Bar<Int, Bool> var y: Int
  @Bar<Int, String> var z: Int
  @Baz var usesProjectedValue: W

  func a<T>(_: Foo<T>) {}
  func a<T>(named: Foo<T>) {}
  func b(_: Foo<Int>) {}
  func c(_: V) {}
  func d(_: W) {}
  func e(_: Foo<W>) {}

  func baz() {
    self.x.foo() // expected-error {{referencing instance method 'foo()' requires wrapper 'Foo<Int>'}}{{10-10=_}}
    self.x.prop  // expected-error {{referencing property 'prop' requires wrapper 'Foo<Int>'}} {{10-10=_}}
    self.x.bar(x: 42) // expected-error {{referencing instance method 'bar(x:)' requires wrapper 'Foo<Int>'}} {{10-10=_}}
    self.y.bar() // expected-error {{referencing instance method 'bar()' requires wrapper 'Bar<Int, Bool>'}}{{10-10=_}}
    self.y.barWhereVIsString() // expected-error {{referencing instance method 'barWhereVIsString()' requires wrapper 'Bar<Int, Bool>'}}{{10-10=_}}
    // expected-error@-1 {{referencing instance method 'barWhereVIsString()' on 'Bar' requires the types 'Bool' and 'String' be equivalent}}
    self.z.barWhereVIsString() // expected-error {{referencing instance method 'barWhereVIsString()' requires wrapper 'Bar<Int, String>'}}{{10-10=_}}
    self.usesProjectedValue.onPropertyWrapper() // expected-error {{referencing instance method 'onPropertyWrapper()' requires wrapper 'Baz<W>'}}{{10-10=_}}

    self._w.onWrapped() // expected-error {{referencing instance method 'onWrapped()' requires wrapped value of type 'W'}}{{10-11=}}
    self.usesProjectedValue.onProjectedValue() // expected-error {{referencing instance method 'onProjectedValue()' requires wrapper 'V'}}{{10-10=$}}
    self.$usesProjectedValue.onWrapped() // expected-error {{referencing instance method 'onWrapped()' requires wrapped value of type 'W'}}{{10-11=}}
    self._usesProjectedValue.onWrapped() // expected-error {{referencing instance method 'onWrapped()' requires wrapped value of type 'W'}}{{10-11=}}

    a(self.w) // expected-error {{cannot convert value 'w' of type 'W' to expected type 'Foo<W>', use wrapper instead}}{{12-12=_}}
    b(self.x) // expected-error {{cannot convert value 'x' of type 'Int' to expected type 'Foo<Int>', use wrapper instead}}{{12-12=_}}
    b(self.w) // expected-error {{cannot convert value of type 'W' to expected argument type 'Foo<Int>'}}
    e(self.w) // expected-error {{cannot convert value 'w' of type 'W' to expected type 'Foo<W>', use wrapper instead}}{{12-12=_}}
    c(self.usesProjectedValue) // expected-error {{cannot convert value 'usesProjectedValue' of type 'W' to expected type 'V', use wrapper instead}}{{12-12=$}}
    d(self.$usesProjectedValue) // expected-error {{cannot convert value '$usesProjectedValue' of type 'V' to expected type 'W', use wrapped value instead}}{{12-13=}}
    d(self._usesProjectedValue) // expected-error {{cannot convert value '_usesProjectedValue' of type 'Baz<W>' to expected type 'W', use wrapped value instead}}{{12-13=}}
  }
}

// SR-11393
protocol Copyable: AnyObject {
    func copy() -> Self
}

@propertyWrapper
struct CopyOnWrite<Value: Copyable> {
  init(wrappedValue: Value) {
    self.wrappedValue = wrappedValue
  }

  var wrappedValue: Value

  var projectedValue: Value {
    mutating get {
      if !isKnownUniquelyReferenced(&wrappedValue) {
        wrappedValue = wrappedValue.copy()
      }
      return wrappedValue
    }
    set {
      wrappedValue = newValue
    }
  }
}

final class CopyOnWriteTest: Copyable {
    let a: Int
    init(a: Int) {
        self.a = a
    }

    func copy() -> Self {
        Self.init(a: a)
    }
}

struct CopyOnWriteDemo1 {
  @CopyOnWrite var a = CopyOnWriteTest(a: 3)

  func foo() { // expected-note{{mark method 'mutating' to make 'self' mutable}}
    _ = $a // expected-error{{cannot use mutating getter on immutable value: 'self' is immutable}}
  }
}

@propertyWrapper
struct NonMutatingProjectedValueSetWrapper<Value> {
  var wrappedValue: Value
  var projectedValue: Value {
    get { wrappedValue }
    nonmutating set { } 
  }
}

struct UseNonMutatingProjectedValueSet {
  @NonMutatingProjectedValueSetWrapper var x = 17

  func test() { // expected-note{{mark method 'mutating' to make 'self' mutable}}
    $x = 42 // okay
    x = 42  // expected-error{{cannot assign to property: 'self' is immutable}}
  }
}

<<<<<<< HEAD
// SR-11478

@propertyWrapper
struct SR_11478_W<Value> {
  var wrappedValue: Value
}

class SR_11478_C1 {
  @SR_11478_W static var bool1: Bool = true // Ok
  @SR_11478_W class var bool2: Bool = true // expected-error {{class stored properties not supported in classes; did you mean 'static'?}}
  @SR_11478_W class final var bool3: Bool = true // expected-error {{class stored properties not supported in classes; did you mean 'static'?}}
}

final class SR_11478_C2 {
  @SR_11478_W static var bool1: Bool = true // Ok
  @SR_11478_W class var bool2: Bool = true // expected-error {{class stored properties not supported in classes; did you mean 'static'?}}
  @SR_11478_W class final var bool3: Bool = true // expected-error {{class stored properties not supported in classes; did you mean 'static'?}}
=======
// SR-11381

@propertyWrapper
struct SR_11381_W<T> {
  init(wrappedValue: T) {}
  var wrappedValue: T {
    fatalError()
  }
}

struct SR_11381_S {
  @SR_11381_W var foo: Int = nil // expected-error {{'nil' requires a contextual type}}
>>>>>>> bb70f0e9
}<|MERGE_RESOLUTION|>--- conflicted
+++ resolved
@@ -1132,7 +1132,6 @@
   }
 }
 
-<<<<<<< HEAD
 // SR-11478
 
 @propertyWrapper
@@ -1150,7 +1149,8 @@
   @SR_11478_W static var bool1: Bool = true // Ok
   @SR_11478_W class var bool2: Bool = true // expected-error {{class stored properties not supported in classes; did you mean 'static'?}}
   @SR_11478_W class final var bool3: Bool = true // expected-error {{class stored properties not supported in classes; did you mean 'static'?}}
-=======
+}
+
 // SR-11381
 
 @propertyWrapper
@@ -1163,5 +1163,4 @@
 
 struct SR_11381_S {
   @SR_11381_W var foo: Int = nil // expected-error {{'nil' requires a contextual type}}
->>>>>>> bb70f0e9
 }