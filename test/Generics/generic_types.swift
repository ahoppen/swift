--- conflicted
+++ resolved
@@ -71,11 +71,7 @@
   return r.next()!
 }
 
-<<<<<<< HEAD
 func testGetFirst(ir: CountableRange<Int>) {
-=======
-func testGetFirst(_ ir: Range<Int>) {
->>>>>>> 510f29ab
   _ = getFirst(ir.makeIterator()) as Int
 }
 
